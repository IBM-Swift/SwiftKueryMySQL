# SwiftKueryMySQL
MySQL plugin for Swift-Kuery framework

[![Build Status - Master](https://travis-ci.org/IBM-Swift/SwiftKueryMySQL.svg?branch=master)](https://travis-ci.org/IBM-Swift/SwiftKueryMySQL)
![macOS](https://img.shields.io/badge/os-Mac%20OS%20X-green.svg?style=flat)
![Linux](https://img.shields.io/badge/os-linux-green.svg?style=flat)
![Apache 2](https://img.shields.io/badge/license-Apache2-blue.svg?style=flat)

## Summary
[MySQL](https://dev.mysql.com/) plugin for the [Swift-Kuery](https://github.com/IBM-Swift/Swift-Kuery) framework. It enables you to use Swift-Kuery to manipulate data in a MySQL database.

## Swift version
<<<<<<< HEAD
The latest version of SwiftKueryMySQL requires **Swift 4.1**. You can download this version of the Swift binaries by following this [link](https://swift.org/download/). Compatibility with other Swift versions is not guaranteed.
=======
The latest version of SwiftKueryMySQL requires **Swift 4.0 or newer**. You can download this version of the Swift binaries by following this [link](https://swift.org/download/). Compatibility with other Swift versions is not guaranteed.
>>>>>>> c14e3b86

### Install MySQL

#### macOS
```
brew install mysql
mysql.server start
```
Other install options: https://dev.mysql.com/doc/refman/5.7/en/osx-installation.html

On macOS, add `-Xlinker -L/usr/local/lib` to swift commands to point the linker to the MySQL library location.
For example,
```
swift build -Xlinker -L/usr/local/lib
swift test -Xlinker -L/usr/local/lib
swift package -Xlinker -L/usr/local/lib generate-xcodeproj
```

#### Linux
Download the release package for your Linux distribution from http://dev.mysql.com/downloads/repo/apt/
For example: `wget https://repo.mysql.com//mysql-apt-config_0.8.4-1_all.deb`
```
sudo dpkg -i mysql-apt-config_0.8.4-1_all.deb
sudo apt-get update
sudo apt-get install mysql-server libmysqlclient-dev
sudo service mysql start
```
More details: https://dev.mysql.com/doc/refman/5.7/en/linux-installation.html

On linux, regular swift commands should work fine:
```
swift build
swift test
swift package generate-xcodeproj
```

#### MySQL Test Setup

To run swift test you must first set up your MySQL with the following commands:
```
mysql_upgrade -uroot || echo "No need to upgrade"
mysql -uroot -e "CREATE USER 'swift'@'localhost' IDENTIFIED BY 'kuery';"
mysql -uroot -e "CREATE DATABASE IF NOT EXISTS test;"
mysql -uroot -e "GRANT ALL ON test.* TO 'swift'@'localhost';"
```

## Using Swift-Kuery-MySQL

First create an instance of `MySQLConnection` by calling:

```swift
let connection = MySQLConnection(host: host, user: user, password: password, database: database, 
                                 port: port, characterSet: characterSet)
```
**Where:**
- *host* - hostname or IP of the MySQL server, defaults to localhost 
- *user* - the user name, defaults to current user
- *password* - the user password, defaults to no password
- *database* - default database to use if specified
- *port* - port number for the TCP/IP connection if connecting to server on a non-standard port (not 3306)
- *characterSet* - MySQL character set to use for the connection

All the connection parameters are optional, so if you were using a standard local MySQL server as the current user, you could simply use:
```swift
let connection = MySQLConnection(password: password)
```
*password* is also optional, but recommended.

Alternatively, call:
```swift
let connection = MySQLConnection(url: URL(string: "mysql://\(user):\(password)@\(host):\(port)/\(database)")!))
```
You now have a connection that can be used to execute SQL queries created using Swift-Kuery.


If you want to share a connection instance between multiple threads use `MySQLThreadSafeConnection` instead of `MySQLConnection`:
```swift
let connection = MySQLThreadSafeConnection(host: host, user: user, password: password, database: database, 
                                 port: port, characterSet: characterSet)
```
A MySQLThreadSafeConnection instance can be used to safely execute queries on multiple threads sharing the same connection.


To connect to the server and execute a query:
```swift
connection.connect() { error in
   // if error is nil, connect() was successful
   let query = Select(from: table)
   connection.execute(query: query) { queryResult in
      if let resultSet = queryResult.asResultSet {
         for row in resultSet.rows {
            // process each row
         }
      }
   }
}
```

View the [Kuery](https://github.com/IBM-Swift/Swift-Kuery) documentation for detailed information on using the Kuery framework.

## License
This library is licensed under Apache 2.0. Full license text is available in [LICENSE](LICENSE.txt).<|MERGE_RESOLUTION|>--- conflicted
+++ resolved
@@ -10,11 +10,7 @@
 [MySQL](https://dev.mysql.com/) plugin for the [Swift-Kuery](https://github.com/IBM-Swift/Swift-Kuery) framework. It enables you to use Swift-Kuery to manipulate data in a MySQL database.
 
 ## Swift version
-<<<<<<< HEAD
-The latest version of SwiftKueryMySQL requires **Swift 4.1**. You can download this version of the Swift binaries by following this [link](https://swift.org/download/). Compatibility with other Swift versions is not guaranteed.
-=======
 The latest version of SwiftKueryMySQL requires **Swift 4.0 or newer**. You can download this version of the Swift binaries by following this [link](https://swift.org/download/). Compatibility with other Swift versions is not guaranteed.
->>>>>>> c14e3b86
 
 ### Install MySQL
 
