--- conflicted
+++ resolved
@@ -29,12 +29,9 @@
         )
     ],
     dependencies: [
-<<<<<<< HEAD
         .package(url: "https://github.com/IBM-Swift/CMySQL.git", .upToNextMinor(from: "0.1.0")),
         .package(url: "https://github.com/IBM-Swift/Swift-Kuery.git", .branch("issue_async"))
-=======
-        .package(url: "https://github.com/IBM-Swift/Swift-Kuery.git", .branch("next")),
->>>>>>> 7dea2f54
+        //.package(url: "https://github.com/IBM-Swift/Swift-Kuery.git", .branch("next")),
     ],
     targets: [
         // Targets are the basic building blocks of a package. A target can define a module or a test suite.
