#!/bin/bash

set -o verbose

if [ -n "${DOCKER_IMAGE}" ]; then

    docker pull ${DOCKER_IMAGE}
    docker run --env CUSTOM_BUILD_SCRIPT --env CUSTOM_TEST_SCRIPT --env SWIFT_SNAPSHOT --env MYSQL_VER -v ${TRAVIS_BUILD_DIR}:${TRAVIS_BUILD_DIR} ${DOCKER_IMAGE} /bin/bash -c "apt-get update && apt-get install -y apt-utils debconf-utils dialog git sudo lsb-release wget libxml2 && cd $TRAVIS_BUILD_DIR && ./build.sh"

else

    if [[ $TRAVIS_OS_NAME == "osx" ]]; then
        if [[ $MYSQL_VER == 5 ]]; then
            mysql --version || { brew update && brew install mysql@5.7 && brew link mysql@5.7 --force && mysql.server start && mysql --version; }
        else
            mysql --version || { brew update && brew install mysql && mysql.server start && mysql --version; }
        fi
    else
        export DEBIAN_FRONTEND="noninteractive"
        if [[ $MYSQL_VER == 5 ]]; then
            mysql --version || { apt-get update && apt-get install -y pkg-config mysql-server libmysqlclient-dev && service mysql start && mysql --version; }
        else
            sudo -E apt-get install -y gnupg
            cd /tmp
            wget https://dev.mysql.com/get/mysql-apt-config_0.8.10-1_all.deb
            cd -
            sudo -E echo mysql-apt-config mysql-apt-config/select-server select mysql-8.0 | debconf-set-selections
            sudo -E dpkg -i /tmp/mysql-apt-config_0.8.10-1_all.deb
            sudo -E echo mysql-community-server mysql-community-server/root-pass password | debconf-set-selections
            sudo -E apt-get update -y
            sudo -E apt-get install -y pkg-config
            sudo -E apt-get install -q -y mysql-server
            sudo -E apt-get install -y libmysqlclient-dev
<<<<<<< HEAD
            #sudo -E service mysql start
=======
>>>>>>> 2fe3371c
            /usr/bin/mysqld_safe --user=mysql &
            sleep 5
            mysql --version
        fi
    fi

    mysql_upgrade -uroot || echo "No need to upgrade"
    mysql -uroot -e "CREATE USER 'swift'@'localhost' IDENTIFIED BY 'kuery';"
    mysql -uroot -e "CREATE DATABASE IF NOT EXISTS test;"
    mysql -uroot -e "GRANT ALL ON test.* TO 'swift'@'localhost';"

    git clone --single-branch https://github.com/IBM-Swift/Package-Builder.git
    ./Package-Builder/build-package.sh -projectDir $(pwd)
fi<|MERGE_RESOLUTION|>--- conflicted
+++ resolved
@@ -31,10 +31,6 @@
             sudo -E apt-get install -y pkg-config
             sudo -E apt-get install -q -y mysql-server
             sudo -E apt-get install -y libmysqlclient-dev
-<<<<<<< HEAD
-            #sudo -E service mysql start
-=======
->>>>>>> 2fe3371c
             /usr/bin/mysqld_safe --user=mysql &
             sleep 5
             mysql --version
